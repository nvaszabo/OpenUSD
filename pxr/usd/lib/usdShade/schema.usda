--- conflicted
+++ resolved
@@ -72,13 +72,8 @@
             dictionary universalRenderContext = {
                 string value = ""
                 string doc = """Possible value for the "renderContext" parameter
-<<<<<<< HEAD
                 in \\ref UsdShadeMaterial_Outputs API. Represents the universal
                 renderContext. An output with a universal renderContext is 
-=======
-                \ref UsdShadeMaterial_Outputs API. Represents the universal
-                renderContext. An output with a universal renderContext is
->>>>>>> 44031e78
                 applicable to all possible rendering contexts.
                 """
             }
