--- conflicted
+++ resolved
@@ -56,7 +56,6 @@
         if (index.row() == 0) {
             if (index.column() == 0) {
                 std::ostringstream buffer;
-<<<<<<< HEAD
                 if (_value.IsHolding<SdfPathVector>()) {
                     // Special case for SdfPathVector.
                     //
@@ -71,12 +70,8 @@
                 } else {
                     buffer << _value;
                 }
-                return QVariant(buffer.str().data());
-=======
-                buffer << _value;
                 std::string str = buffer.str();
                 return QVariant(QString::fromUtf8(str.data(), str.size()));
->>>>>>> ce77a7e3
             }
         }
 
